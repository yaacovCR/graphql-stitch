{
  "compilerOptions": {
<<<<<<< HEAD
    "experimentalDecorators": true,
    "lib": ["es7", "esnext.asynciterable", "dom"],
    "module": "commonjs",
=======
    "rootDir": "./src",
    "outDir": "./dist",

    "lib": ["es7", "esnext.asynciterable", "dom"],

>>>>>>> d9ac5720
    "target": "es5",
    "module": "commonjs",
    "moduleResolution": "node",
    "esModuleInterop": true,
    "importHelpers": true,

    "noImplicitAny": true,
    "noImplicitUseStrict": true,
    "suppressImplicitAnyIndexErrors": true,
    "noUnusedLocals": true,

    "experimentalDecorators": true,
    "emitDecoratorMetadata": true,

    "sourceMap": true,
    "declaration": true,
<<<<<<< HEAD
    "rootDir": "./src",
    "outDir": "./dist",
    "removeComments": false,
    "esModuleInterop": true,
=======
    "removeComments": false
>>>>>>> d9ac5720
  },
  "exclude": ["node_modules", "dist"]
}<|MERGE_RESOLUTION|>--- conflicted
+++ resolved
@@ -1,16 +1,10 @@
 {
   "compilerOptions": {
-<<<<<<< HEAD
-    "experimentalDecorators": true,
-    "lib": ["es7", "esnext.asynciterable", "dom"],
-    "module": "commonjs",
-=======
     "rootDir": "./src",
     "outDir": "./dist",
 
     "lib": ["es7", "esnext.asynciterable", "dom"],
 
->>>>>>> d9ac5720
     "target": "es5",
     "module": "commonjs",
     "moduleResolution": "node",
@@ -27,14 +21,7 @@
 
     "sourceMap": true,
     "declaration": true,
-<<<<<<< HEAD
-    "rootDir": "./src",
-    "outDir": "./dist",
-    "removeComments": false,
-    "esModuleInterop": true,
-=======
     "removeComments": false
->>>>>>> d9ac5720
   },
   "exclude": ["node_modules", "dist"]
 }